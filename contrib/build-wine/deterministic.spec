# -*- mode: python -*-

from PyInstaller.utils.hooks import collect_data_files, collect_submodules, collect_dynamic_libs

import sys
for i, x in enumerate(sys.argv):
    if x == '--name':
        cmdline_name = sys.argv[i+1]
        break
else:
    raise Exception('no name')

PYHOME = 'c:/python3'

home = 'C:\\electrum\\'

# see https://github.com/pyinstaller/pyinstaller/issues/2005
hiddenimports = []
hiddenimports += collect_submodules('trezorlib')
hiddenimports += collect_submodules('safetlib')
hiddenimports += collect_submodules('btchip')
hiddenimports += collect_submodules('keepkeylib')
hiddenimports += collect_submodules('websocket')
hiddenimports += collect_submodules('ckcc')
hiddenimports += collect_submodules('ehsm')
hiddenimports += ['PyQt5.QtPrintSupport']  # needed by Revealer

# safetlib imports PyQt5.Qt.  We use a local updated copy of pinmatrix.py until they
# release a new version that includes https://github.com/archos-safe-t/python-safet/commit/b1eab3dba4c04fdfc1fcf17b66662c28c5f2380e
hiddenimports.remove('safetlib.qt.pinmatrix')


# Add libusb binary
binaries = [(PYHOME+"/libusb-1.0.dll", ".")]

# Workaround for "Retro Look":
binaries += [b for b in collect_dynamic_libs('PyQt5') if 'qwindowsvista' in b[0]]

binaries += [('C:/tmp/libsecp256k1.dll', '.')]
binaries += [('C:/tmp/ehsm.dll', '.')]

datas = [
    (home+'electrum/*.json', 'electrum'),
    (home+'electrum/wordlist/english.txt', 'electrum/wordlist'),
    (home+'electrum/locale', 'electrum/locale'),
    (home+'electrum/plugins', 'electrum/plugins'),
    ('C:\\Program Files (x86)\\ZBar\\bin\\', '.'),
    (home+'electrum/gui/icons', 'electrum/gui/icons'),
]
datas += collect_data_files('trezorlib')
datas += collect_data_files('safetlib')
datas += collect_data_files('btchip')
datas += collect_data_files('keepkeylib')
datas += collect_data_files('ckcc')
<<<<<<< HEAD
datas += collect_data_files('ehsm')
=======
datas += collect_data_files('jsonrpcserver')
datas += collect_data_files('jsonrpcclient')
>>>>>>> 6d12ebab

# We don't put these files in to actually include them in the script but to make the Analysis method scan them for imports
a = Analysis([home+'run_electrum',
              home+'electrum/gui/qt/main_window.py',
              home+'electrum/gui/text.py',
              home+'electrum/util.py',
              home+'electrum/wallet.py',
              home+'electrum/simple_config.py',
              home+'electrum/bitcoin.py',
              home+'electrum/dnssec.py',
              home+'electrum/commands.py',
              home+'electrum/plugins/cosigner_pool/qt.py',
              home+'electrum/plugins/email_requests/qt.py',
              home+'electrum/plugins/trezor/qt.py',
              home+'electrum/plugins/safe_t/client.py',
              home+'electrum/plugins/safe_t/qt.py',
              home+'electrum/plugins/keepkey/qt.py',
              home+'electrum/plugins/ledger/qt.py',
              home+'electrum/plugins/coldcard/qt.py',
              home+'electrum/plugins/mirkey/qt.py',
              #home+'packages/requests/utils.py'
              ],
             binaries=binaries,
             datas=datas,
             #pathex=[home+'lib', home+'gui', home+'plugins'],
             hiddenimports=hiddenimports,
             hookspath=[])


# http://stackoverflow.com/questions/19055089/pyinstaller-onefile-warning-pyconfig-h-when-importing-scipy-or-scipy-signal
for d in a.datas:
    if 'pyconfig' in d[0]:
        a.datas.remove(d)
        break

# Strip out parts of Qt that we never use. Reduces binary size by tens of MBs. see #4815
qt_bins2remove=('qt5web', 'qt53d', 'qt5game', 'qt5designer', 'qt5quick',
                'qt5location', 'qt5test', 'qt5xml', r'pyqt5\qt\qml\qtquick')
print("Removing Qt binaries:", *qt_bins2remove)
for x in a.binaries.copy():
    for r in qt_bins2remove:
        if x[0].lower().startswith(r):
            a.binaries.remove(x)
            print('----> Removed x =', x)

qt_data2remove=(r'pyqt5\qt\translations\qtwebengine_locales', )
print("Removing Qt datas:", *qt_data2remove)
for x in a.datas.copy():
    for r in qt_data2remove:
        if x[0].lower().startswith(r):
            a.datas.remove(x)
            print('----> Removed x =', x)

# hotfix for #3171 (pre-Win10 binaries)
a.binaries = [x for x in a.binaries if not x[1].lower().startswith(r'c:\windows')]

pyz = PYZ(a.pure)


#####
# "standalone" exe with all dependencies packed into it

exe_standalone = EXE(
    pyz,
    a.scripts,
    a.binaries,
    a.datas,
    name=os.path.join('build\\pyi.win32\\electrum', cmdline_name + ".exe"),
    debug=False,
    strip=None,
    upx=False,
    icon=home+'electrum/gui/icons/electrum.ico',
    console=False)
    # console=True makes an annoying black box pop up, but it does make Electrum output command line commands, with this turned off no output will be given but commands can still be used

exe_portable = EXE(
    pyz,
    a.scripts,
    a.binaries,
    a.datas + [ ('is_portable', 'README.md', 'DATA' ) ],
    name=os.path.join('build\\pyi.win32\\electrum', cmdline_name + "-portable.exe"),
    debug=False,
    strip=None,
    upx=False,
    icon=home+'electrum/gui/icons/electrum.ico',
    console=False)

#####
# exe and separate files that NSIS uses to build installer "setup" exe

exe_dependent = EXE(
    pyz,
    a.scripts,
    exclude_binaries=True,
    name=os.path.join('build\\pyi.win32\\electrum', cmdline_name),
    debug=False,
    strip=None,
    upx=False,
    icon=home+'electrum/gui/icons/electrum.ico',
    console=False)

coll = COLLECT(
    exe_dependent,
    a.binaries,
    a.zipfiles,
    a.datas,
    strip=None,
    upx=True,
    debug=False,
    icon=home+'electrum/gui/icons/electrum.ico',
    console=False,
    name=os.path.join('dist', 'electrum'))
<|MERGE_RESOLUTION|>--- conflicted
+++ resolved
@@ -52,12 +52,9 @@
 datas += collect_data_files('btchip')
 datas += collect_data_files('keepkeylib')
 datas += collect_data_files('ckcc')
-<<<<<<< HEAD
-datas += collect_data_files('ehsm')
-=======
 datas += collect_data_files('jsonrpcserver')
 datas += collect_data_files('jsonrpcclient')
->>>>>>> 6d12ebab
+datas += collect_data_files('ehsm')
 
 # We don't put these files in to actually include them in the script but to make the Analysis method scan them for imports
 a = Analysis([home+'run_electrum',
@@ -169,4 +166,4 @@
     debug=False,
     icon=home+'electrum/gui/icons/electrum.ico',
     console=False,
-    name=os.path.join('dist', 'electrum'))
+    name=os.path.join('dist', 'electrum'))